use std::thread::JoinHandle;
use std::time::Instant;
use std::{
    sync::mpsc::{channel, Sender, TryRecvError},
    thread,
    time::Duration,
};

pub use crate::utils::spinner_names::SpinnerNames as Spinners;
use crate::utils::spinners_data::SPINNERS as SpinnersMap;
<<<<<<< HEAD
pub use crate::utils::color::Color;
use crate::utils::color::colorize;
=======
pub use crate::utils::stream::Stream;

>>>>>>> 8b4d130e
mod utils;

pub struct Spinner {
    sender: Sender<(Instant, Option<String>)>,
    join: Option<JoinHandle<()>>,
    stream: Stream
}

impl Drop for Spinner {
    fn drop(&mut self) {
        if self.join.is_some() {
            self.sender.send((Instant::now(), None)).unwrap();
            self.join.take().unwrap().join().unwrap();
        }
    }
}

impl Spinner {
    /// Create a new spinner along with a message
    ///
    /// # Examples
    ///
    /// Basic Usage:
    ///
    /// ```
    /// use spinners::{Spinner, Spinners};
    ///
    /// let sp = Spinner::new(Spinners::Dots, "Loading things into memory...".into());
    /// ```
    ///
    /// No Message:
    ///
    /// ```
    /// use spinners::{Spinner, Spinners};
    ///
    /// let sp = Spinner::new(Spinners::Dots, String::new());
    /// ```
<<<<<<< HEAD
    #[must_use] 
    pub fn new(spinner: Spinners, message: String) -> Self  {
        Self::new_inner(spinner, message, None, None)
    }

     /// Create a new colored spinner along with a message
    ///
    /// # Examples
    ///
    /// Basic Usage:
    ///
    /// ```
    /// use spinners::{Spinner, Spinners, Color};
    ///
    /// let sp = Spinner::new_with_color(Spinners::Dots, "Loading things into memory...".into(), Color::Blue);
    /// ```
    ///
    /// No Message:
    ///
    /// ```
    /// use spinners::{Spinner, Spinners};
    ///
    /// let sp = Spinner::new_with_color(Spinners::Dots, String::new(), None);
    /// ```
    pub fn new_with_color<T>(spinner: Spinners, message: String, color: T) -> Self 
    where T: Into<Option<Color>> + std::marker::Send + 'static + std::marker::Copy {
        Self::new_inner(spinner, message, color, None)
    }

    /// Create a new spinner that logs the time since it was created
    pub fn with_timer<T>(spinner: Spinners, message: String, color: T) -> Self 
    where T: Into<Option<Color>> + std::marker::Send + 'static + std::marker::Copy {
        Self::new_inner(spinner, message, color, Some(Instant::now()))
    }

    fn new_inner<T>(spinner: Spinners, message: String, color: T, start_time: Option<Instant>) -> Self 
    where T: Into<Option<Color>> + std::marker::Send + 'static + std::marker::Copy {
=======
    pub fn new(spinner: Spinners, message: String) -> Self {
        Self::new_inner(spinner, message, None, None)
    }

    /// Create a new spinner that logs the time since it was created
    pub fn with_timer(spinner: Spinners, message: String) -> Self {
        Self::new_inner(spinner, message, Some(Instant::now()), None)
    }

    /// Creates a new spinner along with a message with a specified output stream
    ///
    /// # Examples
    ///
    /// Basic Usage:
    ///
    /// ```
    /// use spinners::{Spinner, Spinners, Stream};
    /// 
    /// let sp = Spinner::with_stream(Spinners::Dots, String::new(), Stream::Stderr);
    /// ```
    pub fn with_stream(spinner: Spinners, message: String, stream: Stream) -> Self {
        Self::new_inner(spinner, message, None, Some(stream))
    }

    /// Creates a new spinner that logs the time since it was created with a specified output stream
    ///
    /// # Examples
    ///
    /// Basic Usage:
    ///
    /// ```
    /// use spinners::{Spinner, Spinners, Stream};
    /// 
    /// let sp = Spinner::with_timer_and_stream(Spinners::Dots, String::new(), Stream::Stderr);
    /// ```
    pub fn with_timer_and_stream(spinner: Spinners, message: String, stream: Stream) -> Self {
        Self::new_inner(spinner, message, Some(Instant::now()), Some(stream))
    }

    fn new_inner(spinner: Spinners, message: String, start_time: Option<Instant>, stream: Option<Stream>) -> Self 
    {
>>>>>>> 8b4d130e
        let spinner_name = spinner.to_string();
        let spinner_data = SpinnersMap
            .get(&spinner_name)
            .unwrap_or_else(|| panic!("No Spinner found with the given name: {}", spinner_name));

        let stream = if let Some(stream) = stream { stream } else { Stream::default() };

        let (sender, recv) = channel::<(Instant, Option<String>)>();

        let join = thread::spawn(move || 'outer: loop {
<<<<<<< HEAD
            let mut stdout = stdout();
            for frame in &spinner_data.frames {
=======

            for frame in spinner_data.frames.iter() {
>>>>>>> 8b4d130e
                let (do_stop, stop_time, stop_symbol) = match recv.try_recv() {
                    Ok((stop_time, stop_symbol)) => (true, Some(stop_time), stop_symbol),
                    Err(TryRecvError::Disconnected) => (true, None, None),
                    Err(TryRecvError::Empty) => (false, None, None),
                };

<<<<<<< HEAD
                let frame = stop_symbol.unwrap_or_else(|| (*frame).to_string());
                match start_time {
                    None => {
                        print!("\r{} {}", colorize(frame, color.into()), message);
                    }
                    Some(start_time) => {
                        let now = stop_time.unwrap_or_else(Instant::now);
                        let duration = now.duration_since(start_time).as_secs_f64();
                        print!("\r{}{:>10.3} s\t{}", colorize(frame, color.into()), duration, message);
                    }
                }
=======
                let frame = stop_symbol.unwrap_or_else(|| frame.to_string());
>>>>>>> 8b4d130e

                stream.write(&frame, &message, start_time, stop_time).expect("IO Error");

                if do_stop {
                    break 'outer;
                }

                thread::sleep(Duration::from_millis(u64::from(spinner_data.interval)));
            }
        });

        Self {
            sender,
            join: Some(join),
            stream
        }
    }

    /// Stops the spinner
    ///
    /// Stops the spinner that was created with the [`Spinner::new`] function.
    ///
    /// Optionally call [`stop_with_newline`] to print a newline after the spinner is stopped,
    /// or the [`stop_with_message`] function to print a message after the spinner is stopped.
    ///
    /// [`Spinner::new`]: struct.Spinner.html#method.new
    /// [`stop_with_newline`]: struct.Spinner.html#method.stop_with_newline
    /// [`stop_with_message`]: struct.Spinner.html#method.stop_with_message
    ///
    /// # Examples
    ///
    /// Basic Usage:
    ///
    /// ```
    /// use spinners::{Spinner, Spinners};
    ///
    /// let mut sp = Spinner::new(Spinners::Dots, "Loading things into memory...".into());
    ///
    /// sp.stop();
    /// ```
    pub fn stop(&mut self) {
        self.stop_inner(Instant::now(), None);
    }

    /// Stop with a symbol that replaces the spinner
    ///
    /// The symbol is a String rather than a Char to allow for more flexibility, such as using ANSI color codes.
    ///
    /// # Examples
    ///
    /// Basic Usage:
    ///
    /// ```
    /// use spinners::{Spinner, Spinners};
    ///
    /// let mut sp = Spinner::new(Spinners::Dots, "Loading things into memory...".into());
    ///
    /// sp.stop_with_symbol("🗸");
    /// ```
    ///
    /// ANSI colors (green checkmark):
    ///
    /// ```
    /// use spinners::{Spinner, Spinners};
    ///
    /// let mut sp = Spinner::new(Spinners::Dots, "Loading things into memory...".into());
    ///
    /// sp.stop_with_symbol("\x1b[32m🗸\x1b[0m");
    /// ```
    pub fn stop_with_symbol(&mut self, symbol: &str) {
        self.stop_inner(Instant::now(), Some(symbol.to_owned()));
        self.stream.stop(None, Some(symbol)).expect("IO error");
    }

    /// Stops the spinner and prints a new line
    ///
    /// # Examples
    ///
    /// Basic Usage:
    ///
    /// ```
    /// use spinners::{Spinner, Spinners};
    ///
    /// let mut sp = Spinner::new(Spinners::Dots, "Loading things into memory...".into());
    ///
    /// sp.stop_with_newline();
    /// ```
    pub fn stop_with_newline(&mut self) {
        self.stop();
        self.stream.stop(None, None).expect("IO error");
    }

    /// Stops the spinner and prints the provided message
    ///
    /// # Examples
    ///
    /// Basic Usage:
    ///
    /// ```
    /// use spinners::{Spinner, Spinners};
    ///
    /// let mut sp = Spinner::new(Spinners::Dots, "Loading things into memory...".into());
    ///
    /// sp.stop_with_message("Finished loading things into memory!".into());
    /// ```
    pub fn stop_with_message(&mut self, msg: String) {
        self.stop();
        self.stream.stop(Some(&msg), None).expect("IO Error");
    }

    /// Stops the spinner with a provided symbol and message
    ///
    /// # Examples
    ///
    /// Basic Usage:
    ///
    /// ```
    /// use spinners::{Spinner, Spinners};
    ///
    /// let mut sp = Spinner::new(Spinners::Dots, "Loading things into memory...".into());
    ///
    /// sp.stop_and_persist("✔", "Finished loading things into memory!".into());
    /// ```
    pub fn stop_and_persist(&mut self, symbol: &str, msg: String) {
        self.stop();
        self.stream.stop(Some(&msg), Some(symbol)).expect("IO Error");
    }

    fn stop_inner(&mut self, stop_time: Instant, stop_symbol: Option<String>) {
        self.sender
            .send((stop_time, stop_symbol))
            .expect("Could not stop spinner thread.");
        self.join.take().unwrap().join().unwrap();
    }
}<|MERGE_RESOLUTION|>--- conflicted
+++ resolved
@@ -8,13 +8,8 @@
 
 pub use crate::utils::spinner_names::SpinnerNames as Spinners;
 use crate::utils::spinners_data::SPINNERS as SpinnersMap;
-<<<<<<< HEAD
 pub use crate::utils::color::Color;
 use crate::utils::color::colorize;
-=======
-pub use crate::utils::stream::Stream;
-
->>>>>>> 8b4d130e
 mod utils;
 
 pub struct Spinner {
@@ -52,7 +47,6 @@
     ///
     /// let sp = Spinner::new(Spinners::Dots, String::new());
     /// ```
-<<<<<<< HEAD
     #[must_use] 
     pub fn new(spinner: Spinners, message: String) -> Self  {
         Self::new_inner(spinner, message, None, None)
@@ -90,49 +84,6 @@
 
     fn new_inner<T>(spinner: Spinners, message: String, color: T, start_time: Option<Instant>) -> Self 
     where T: Into<Option<Color>> + std::marker::Send + 'static + std::marker::Copy {
-=======
-    pub fn new(spinner: Spinners, message: String) -> Self {
-        Self::new_inner(spinner, message, None, None)
-    }
-
-    /// Create a new spinner that logs the time since it was created
-    pub fn with_timer(spinner: Spinners, message: String) -> Self {
-        Self::new_inner(spinner, message, Some(Instant::now()), None)
-    }
-
-    /// Creates a new spinner along with a message with a specified output stream
-    ///
-    /// # Examples
-    ///
-    /// Basic Usage:
-    ///
-    /// ```
-    /// use spinners::{Spinner, Spinners, Stream};
-    /// 
-    /// let sp = Spinner::with_stream(Spinners::Dots, String::new(), Stream::Stderr);
-    /// ```
-    pub fn with_stream(spinner: Spinners, message: String, stream: Stream) -> Self {
-        Self::new_inner(spinner, message, None, Some(stream))
-    }
-
-    /// Creates a new spinner that logs the time since it was created with a specified output stream
-    ///
-    /// # Examples
-    ///
-    /// Basic Usage:
-    ///
-    /// ```
-    /// use spinners::{Spinner, Spinners, Stream};
-    /// 
-    /// let sp = Spinner::with_timer_and_stream(Spinners::Dots, String::new(), Stream::Stderr);
-    /// ```
-    pub fn with_timer_and_stream(spinner: Spinners, message: String, stream: Stream) -> Self {
-        Self::new_inner(spinner, message, Some(Instant::now()), Some(stream))
-    }
-
-    fn new_inner(spinner: Spinners, message: String, start_time: Option<Instant>, stream: Option<Stream>) -> Self 
-    {
->>>>>>> 8b4d130e
         let spinner_name = spinner.to_string();
         let spinner_data = SpinnersMap
             .get(&spinner_name)
@@ -143,20 +94,14 @@
         let (sender, recv) = channel::<(Instant, Option<String>)>();
 
         let join = thread::spawn(move || 'outer: loop {
-<<<<<<< HEAD
             let mut stdout = stdout();
             for frame in &spinner_data.frames {
-=======
-
-            for frame in spinner_data.frames.iter() {
->>>>>>> 8b4d130e
                 let (do_stop, stop_time, stop_symbol) = match recv.try_recv() {
                     Ok((stop_time, stop_symbol)) => (true, Some(stop_time), stop_symbol),
                     Err(TryRecvError::Disconnected) => (true, None, None),
                     Err(TryRecvError::Empty) => (false, None, None),
                 };
 
-<<<<<<< HEAD
                 let frame = stop_symbol.unwrap_or_else(|| (*frame).to_string());
                 match start_time {
                     None => {
@@ -168,9 +113,6 @@
                         print!("\r{}{:>10.3} s\t{}", colorize(frame, color.into()), duration, message);
                     }
                 }
-=======
-                let frame = stop_symbol.unwrap_or_else(|| frame.to_string());
->>>>>>> 8b4d130e
 
                 stream.write(&frame, &message, start_time, stop_time).expect("IO Error");
 
